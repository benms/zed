use std::{any::Any, rc::Rc};

use collections::HashSet;
use gpui::{
    elements::{Empty, MouseEventHandler, Overlay},
    geometry::{rect::RectF, vector::Vector2F},
    platform::{CursorStyle, MouseButton},
    scene::{MouseDown, MouseDrag},
    AnyElement, AnyWindowHandle, Element, View, ViewContext, WeakViewHandle, WindowContext,
};

const DEAD_ZONE: f32 = 4.;

enum State<V> {
    Down {
        region_offset: Vector2F,
        region: RectF,
    },
    DeadZone {
        region_offset: Vector2F,
        region: RectF,
    },
    Dragging {
        window: AnyWindowHandle,
        position: Vector2F,
        region_offset: Vector2F,
        region: RectF,
        payload: Rc<dyn Any + 'static>,
        render: Rc<dyn Fn(Rc<dyn Any>, &mut ViewContext<V>) -> AnyElement<V>>,
    },
    Canceled,
}

impl<V> Clone for State<V> {
    fn clone(&self) -> Self {
        match self {
            &State::Down {
                region_offset,
                region,
            } => State::Down {
                region_offset,
                region,
            },
            &State::DeadZone {
                region_offset,
                region,
            } => State::DeadZone {
                region_offset,
                region,
            },
            State::Dragging {
                window,
                position,
                region_offset,
                region,
                payload,
                render,
            } => Self::Dragging {
                window: window.clone(),
                position: position.clone(),
                region_offset: region_offset.clone(),
                region: region.clone(),
                payload: payload.clone(),
                render: render.clone(),
            },
            State::Canceled => State::Canceled,
        }
    }
}

pub struct DragAndDrop<V> {
    containers: HashSet<WeakViewHandle<V>>,
    currently_dragged: Option<State<V>>,
}

impl<V> Default for DragAndDrop<V> {
    fn default() -> Self {
        Self {
            containers: Default::default(),
            currently_dragged: Default::default(),
        }
    }
}

impl<V: 'static> DragAndDrop<V> {
    pub fn register_container(&mut self, handle: WeakViewHandle<V>) {
        self.containers.insert(handle);
    }

    pub fn currently_dragged<T: Any>(&self, window: AnyWindowHandle) -> Option<(Vector2F, Rc<T>)> {
        self.currently_dragged.as_ref().and_then(|state| {
            if let State::Dragging {
                position,
                payload,
                window: window_dragged_from,
                ..
            } = state
            {
                if &window != window_dragged_from {
                    return None;
                }

                payload
                    .is::<T>()
                    .then(|| payload.clone().downcast::<T>().ok())
                    .flatten()
                    .map(|payload| (position.clone(), payload))
            } else {
                None
            }
        })
    }

    pub fn drag_started(event: MouseDown, cx: &mut WindowContext) {
        cx.update_global(|this: &mut Self, _| {
            this.currently_dragged = Some(State::Down {
                region_offset: event.position - event.region.origin(),
                region: event.region,
            });
        })
    }

    pub fn dragging<T: Any>(
        event: MouseDrag,
        payload: Rc<T>,
        cx: &mut WindowContext,
        render: Rc<impl 'static + Fn(&T, &mut ViewContext<V>) -> AnyElement<V>>,
    ) {
        let window = cx.window();
        cx.update_global(|this: &mut Self, cx| {
            this.notify_containers_for_window(window, cx);

            match this.currently_dragged.as_ref() {
                Some(&State::Down {
                    region_offset,
                    region,
                })
                | Some(&State::DeadZone {
                    region_offset,
                    region,
                }) => {
                    if (event.position - (region.origin() + region_offset)).length() > DEAD_ZONE {
                        this.currently_dragged = Some(State::Dragging {
                            window,
                            region_offset,
                            region,
                            position: event.position,
                            payload,
                            render: Rc::new(move |payload, cx| {
                                render(payload.downcast_ref::<T>().unwrap(), cx)
                            }),
                        });
                    } else {
                        this.currently_dragged = Some(State::DeadZone {
                            region_offset,
                            region,
                        })
                    }
                }
                Some(&State::Dragging {
                    region_offset,
                    region,
                    ..
                }) => {
                    this.currently_dragged = Some(State::Dragging {
                        window,
                        region_offset,
                        region,
                        position: event.position,
                        payload,
                        render: Rc::new(move |payload, cx| {
                            render(payload.downcast_ref::<T>().unwrap(), cx)
                        }),
                    });
                }
                _ => {}
            }
        });
    }

    pub fn render(cx: &mut ViewContext<V>) -> Option<AnyElement<V>> {
        enum DraggedElementHandler {}
        cx.global::<Self>()
            .currently_dragged
            .clone()
            .and_then(|state| {
                match state {
                    State::Down { .. } => None,
                    State::DeadZone { .. } => None,
                    State::Dragging {
                        window,
                        region_offset,
                        position,
                        region,
                        payload,
                        render,
                    } => {
                        if cx.window() != window {
                            return None;
                        }

                        let position = (position - region_offset).round();
                        Some(
                            Overlay::new(
                                MouseEventHandler::new::<DraggedElementHandler, _>(
                                    0,
                                    cx,
                                    |_, cx| render(payload, cx),
                                )
                                .with_cursor_style(CursorStyle::Arrow)
                                .on_up(MouseButton::Left, |_, _, cx| {
                                    cx.window_context().defer(|cx| {
                                        cx.update_global::<Self, _, _>(|this, cx| {
                                            this.finish_dragging(cx)
                                        });
                                    });
                                    cx.propagate_event();
                                })
                                .on_up_out(MouseButton::Left, |_, _, cx| {
                                    cx.window_context().defer(|cx| {
                                        cx.update_global::<Self, _, _>(|this, cx| {
                                            this.finish_dragging(cx)
                                        });
                                    });
                                })
                                // Don't block hover events or invalidations
                                .with_hoverable(false)
                                .constrained()
                                .with_width(region.width())
                                .with_height(region.height()),
                            )
                            .with_anchor_position(position)
                            .into_any(),
                        )
                    }

                    State::Canceled => Some(
                        MouseEventHandler::new::<DraggedElementHandler, _>(0, cx, |_, _| {
                            Empty::new().constrained().with_width(0.).with_height(0.)
                        })
                        .on_up(MouseButton::Left, |_, _, cx| {
                            cx.window_context().defer(|cx| {
                                cx.update_global::<Self, _, _>(|this, _| {
                                    this.currently_dragged = None;
                                });
                            });
                        })
                        .on_up_out(MouseButton::Left, |_, _, cx| {
                            cx.window_context().defer(|cx| {
                                cx.update_global::<Self, _, _>(|this, _| {
                                    this.currently_dragged = None;
                                });
                            });
                        })
                        .into_any(),
                    ),
                }
            })
    }

    pub fn cancel_dragging<P: Any>(&mut self, cx: &mut WindowContext) {
        if let Some(State::Dragging {
            payload, window, ..
        }) = &self.currently_dragged
        {
            if payload.is::<P>() {
                let window = *window;
                self.currently_dragged = Some(State::Canceled);
                self.notify_containers_for_window(window, cx);
            }
        }
    }

    fn finish_dragging(&mut self, cx: &mut WindowContext) {
        if let Some(State::Dragging { window, .. }) = self.currently_dragged.take() {
            self.notify_containers_for_window(window, cx);
        }
    }

    fn notify_containers_for_window(&mut self, window: AnyWindowHandle, cx: &mut WindowContext) {
        self.containers.retain(|container| {
            if let Some(container) = container.upgrade(cx) {
                if container.window() == window {
                    container.update(cx, |_, cx| cx.notify());
                }
                true
            } else {
                false
            }
        });
    }
}

pub trait Draggable<V> {
    fn as_draggable<D: View, P: Any>(
        self,
        payload: P,
        render: impl 'static + Fn(&P, &mut ViewContext<D>) -> AnyElement<D>,
    ) -> Self
    where
        Self: Sized;
}

<<<<<<< HEAD
impl<Tag, V: 'static> Draggable<V> for MouseEventHandler<Tag, V> {
=======
impl<V: View> Draggable<V> for MouseEventHandler<V> {
>>>>>>> d3c7f03f
    fn as_draggable<D: View, P: Any>(
        self,
        payload: P,
        render: impl 'static + Fn(&P, &mut ViewContext<D>) -> AnyElement<D>,
    ) -> Self
    where
        Self: Sized,
    {
        let payload = Rc::new(payload);
        let render = Rc::new(render);
        self.on_down(MouseButton::Left, move |e, _, cx| {
            cx.propagate_event();
            DragAndDrop::<D>::drag_started(e, cx);
        })
        .on_drag(MouseButton::Left, move |e, _, cx| {
            let payload = payload.clone();
            let render = render.clone();
            DragAndDrop::<D>::dragging(e, payload, cx, render)
        })
    }
}<|MERGE_RESOLUTION|>--- conflicted
+++ resolved
@@ -301,11 +301,7 @@
         Self: Sized;
 }
 
-<<<<<<< HEAD
-impl<Tag, V: 'static> Draggable<V> for MouseEventHandler<Tag, V> {
-=======
-impl<V: View> Draggable<V> for MouseEventHandler<V> {
->>>>>>> d3c7f03f
+impl<V: 'static> Draggable<V> for MouseEventHandler<V> {
     fn as_draggable<D: View, P: Any>(
         self,
         payload: P,
